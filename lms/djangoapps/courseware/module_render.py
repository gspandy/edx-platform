import json
import logging

from django.conf import settings
from django.contrib.auth.models import User
from django.core.urlresolvers import reverse
from django.http import Http404
from django.http import HttpResponse
from django.views.decorators.csrf import csrf_exempt

from requests.auth import HTTPBasicAuth

from capa.xqueue_interface import XQueueInterface
from courseware.access import has_access
from mitxmako.shortcuts import render_to_string
from models import StudentModule, StudentModuleCache
from static_replace import replace_urls
from xmodule.exceptions import NotFoundError
from xmodule.modulestore import Location
from xmodule.modulestore.django import modulestore
from xmodule.x_module import ModuleSystem
from xmodule_modifiers import replace_course_urls, replace_static_urls, add_histogram, wrap_xmodule

log = logging.getLogger("mitx.courseware")


if settings.XQUEUE_INTERFACE['basic_auth'] is not None:
    requests_auth = HTTPBasicAuth(*settings.XQUEUE_INTERFACE['basic_auth'])
else:
    requests_auth = None

xqueue_interface = XQueueInterface(
    settings.XQUEUE_INTERFACE['url'],
    settings.XQUEUE_INTERFACE['django_auth'],
    requests_auth,
)


def make_track_function(request):
    '''
    Make a tracking function that logs what happened.
    For use in ModuleSystem.
    '''
    import track.views

    def f(event_type, event):
        return track.views.server_track(request, event_type, event, page='x_module')
    return f


def toc_for_course(user, request, course, active_chapter, active_section, course_id=None):
    '''
    Create a table of contents from the module store

    Return format:
    [ {'display_name': name, 'url_name': url_name,
       'sections': SECTIONS, 'active': bool}, ... ]

    where SECTIONS is a list
    [ {'display_name': name, 'url_name': url_name,
       'format': format, 'due': due, 'active' : bool}, ...]

    active is set for the section and chapter corresponding to the passed
    parameters, which are expected to be url_names of the chapter+section.
    Everything else comes from the xml, or defaults to "".

    chapters with name 'hidden' are skipped.

    NOTE: assumes that if we got this far, user has access to course.  Returns
    None if this is not the case.
    '''

    student_module_cache = StudentModuleCache.cache_for_descriptor_descendents(user, course, depth=2)
    course = get_module(user, request, course.location, student_module_cache, course_id=course_id)

    chapters = list()
    for chapter in course.get_display_items():
        hide_from_toc = chapter.metadata.get('hide_from_toc','false').lower() == 'true'
        if hide_from_toc:
            continue 

        sections = list()
        for section in chapter.get_display_items():

            active = (chapter.url_name == active_chapter and
                      section.url_name == active_section)
            hide_from_toc = section.metadata.get('hide_from_toc', 'false').lower() == 'true'

            if not hide_from_toc:
                sections.append({'display_name': section.display_name,
                                 'url_name': section.url_name,
                                 'format': section.metadata.get('format', ''),
                                 'due': section.metadata.get('due', ''),
                                 'active': active})

        chapters.append({'display_name': chapter.display_name,
                         'url_name': chapter.url_name,
                         'sections': sections,
                         'active': chapter.url_name == active_chapter})
    return chapters


def get_section(course_module, chapter, section):
    """
    Returns the xmodule descriptor for the name course > chapter > section,
    or None if this doesn't specify a valid section

    course: Course url
    chapter: Chapter url_name
    section: Section url_name
    """

    if course_module is None:
        return

    chapter_module = None
    for _chapter in course_module.get_children():
        if _chapter.url_name == chapter:
            chapter_module = _chapter
            break

    if chapter_module is None:
        return

    section_module = None
    for _section in chapter_module.get_children():
        if _section.url_name == section:
            section_module = _section
            break

    return section_module


def get_module(user, request, location, student_module_cache, position=None, course_id=None):
    ''' Get an instance of the xmodule class identified by location,
    setting the state based on an existing StudentModule, or creating one if none
    exists.

    Arguments:
      - user                  : current django User
      - request               : current django HTTPrequest
      - location              : A Location-like object identifying the module to load
      - student_module_cache  : a StudentModuleCache
      - position              : extra information from URL for user-specified
                                position within module

    Returns: xmodule instance

    '''
    descriptor = modulestore().get_item(location)
    
    # NOTE:
    #   A 'course_id' is understood to be the triplet (org, course, run), for example
    #       (MITx, 6.002x, 2012_Spring).
    #   At the moment generic XModule does not contain enough information to replicate
    #       the triplet (it is missing 'run'), so we must pass down course_id
    if course_id is None:
        course_id = descriptor.location.course_id # Will NOT produce (org, course, run) for non-CourseModule's

    # Short circuit--if the user shouldn't have access, bail without doing any work
    if not has_access(user, descriptor, 'load'):
        return None

    #TODO Only check the cache if this module can possibly have state
    instance_module = None
    shared_module = None
    if user.is_authenticated():
        if descriptor.stores_state:
            instance_module = student_module_cache.lookup(descriptor.category,
                                                  descriptor.location.url())

        shared_state_key = getattr(descriptor, 'shared_state_key', None)
        if shared_state_key is not None:
            shared_module = student_module_cache.lookup(descriptor.category,
                                                        shared_state_key)

<<<<<<< HEAD


    instance_state = instance_module.state if instance_module is not None else '{}'
=======
    instance_state = instance_module.state if instance_module is not None else None
>>>>>>> be1607b9
    shared_state = shared_module.state if shared_module is not None else None

    # Setup system context for module instance
    ajax_url = reverse('modx_dispatch',
                       kwargs=dict(course_id=course_id,
                                   id=descriptor.location.url(),
                                   dispatch=''),
                       )

    # Fully qualified callback URL for external queueing system
    xqueue_callback_url  = request.build_absolute_uri('/')[:-1] # Trailing slash provided by reverse
    xqueue_callback_url += reverse('xqueue_callback',
                                  kwargs=dict(course_id=course_id,
                                              userid=str(user.id),
                                              id=descriptor.location.url(),
                                              dispatch='score_update'),
                                  )

    # Default queuename is course-specific and is derived from the course that
    #   contains the current module.
    # TODO: Queuename should be derived from 'course_settings.json' of each course
    xqueue_default_queuename = descriptor.location.org + '-' + descriptor.location.course

    xqueue = {'interface': xqueue_interface,
              'callback_url': xqueue_callback_url,
              'default_queuename': xqueue_default_queuename.replace(' ', '_')}

    def _get_module(location):
        """
        Delegate to get_module.  It does an access check, so may return None
        """
        return get_module(user, request, location,
                                       student_module_cache, position, course_id=course_id)

    # TODO (cpennington): When modules are shared between courses, the static
    # prefix is going to have to be specific to the module, not the directory
    # that the xml was loaded from
    system = ModuleSystem(track_function=make_track_function(request),
                          render_template=render_to_string,
                          ajax_url=ajax_url,
                          xqueue=xqueue,
                          # TODO (cpennington): Figure out how to share info between systems
                          filestore=descriptor.system.resources_fs,
                          get_module=_get_module,
                          user=user,
                          # TODO (cpennington): This should be removed when all html from
                          # a module is coming through get_html and is therefore covered
                          # by the replace_static_urls code below
                          replace_urls=replace_urls,
                          node_path=settings.NODE_PATH
                          )
    # pass position specified in URL to module through ModuleSystem
    system.set('position', position)
    system.set('DEBUG', settings.DEBUG)

    module = descriptor.xmodule_constructor(system)(instance_state, shared_state)

    module.get_html = replace_static_urls(
        wrap_xmodule(module.get_html, module, 'xmodule_display.html'),
        module.metadata['data_dir'], module
    )

    # Allow URLs of the form '/course/' refer to the root of multicourse directory
    #   hierarchy of this course
    module.get_html = replace_course_urls(module.get_html, course_id, module)

    if settings.MITX_FEATURES.get('DISPLAY_HISTOGRAMS_TO_STAFF'):
        if has_access(user, module, 'staff'):
            module.get_html = add_histogram(module.get_html, module, user)

    return module

def get_instance_module(user, module, student_module_cache):
    """
    Returns instance_module is a StudentModule specific to this module for this student,
        or None if this is an anonymous user
    """
    if user.is_authenticated():
        if not module.descriptor.stores_state:
            log.exception("Attempted to get the instance_module for a module "
                          + str(module.id) + " which does not store state.")
            return None

        instance_module = student_module_cache.lookup(module.category,
                                              module.location.url())

        if not instance_module:
            instance_module = StudentModule(
                student=user,
                module_type=module.category,
                module_state_key=module.id,
                state=module.get_instance_state(),
                max_grade=module.max_score())
            instance_module.save()
            student_module_cache.append(instance_module)

        return instance_module
    else:
        return None

def get_shared_instance_module(user, module, student_module_cache):
    """
    Return shared_module is a StudentModule specific to all modules with the same
        'shared_state_key' attribute, or None if the module does not elect to
        share state
    """
    if user.is_authenticated():
        # To get the shared_state_key, we need to descriptor
        descriptor = modulestore().get_item(module.location)

        shared_state_key = getattr(module, 'shared_state_key', None)
        if shared_state_key is not None:
            shared_module = student_module_cache.lookup(module.category,
                                                        shared_state_key)
            if not shared_module:
                shared_module = StudentModule(
                    student=user,
                    module_type=descriptor.category,
                    module_state_key=shared_state_key,
                    state=module.get_shared_state())
                shared_module.save()
                student_module_cache.append(shared_module)
        else:
            shared_module = None

        return shared_module
    else:
        return None

@csrf_exempt
def xqueue_callback(request, course_id, userid, id, dispatch):
    '''
    Entry point for graded results from the queueing system.
    '''
    # Test xqueue package, which we expect to be:
    #   xpackage = {'xqueue_header': json.dumps({'lms_key':'secretkey',...}),
    #               'xqueue_body'  : 'Message from grader}
    get = request.POST.copy()
    for key in ['xqueue_header', 'xqueue_body']:
        if not get.has_key(key):
            return Http404
    header = json.loads(get['xqueue_header'])
    if not isinstance(header, dict) or not header.has_key('lms_key'):
        return Http404

    # Retrieve target StudentModule
    user = User.objects.get(id=userid)

    student_module_cache = StudentModuleCache.cache_for_descriptor_descendents(
        user, modulestore().get_item(id), depth=0, select_for_update=True)
    instance = get_module(user, request, id, student_module_cache)
    if instance is None:
        log.debug("No module {0} for user {1}--access denied?".format(id, user))
        raise Http404

    instance_module = get_instance_module(user, instance, student_module_cache)

    if instance_module is None:
        log.debug("Couldn't find instance of module '%s' for user '%s'", id, user)
        raise Http404

    oldgrade = instance_module.grade
    old_instance_state = instance_module.state

    # Transfer 'queuekey' from xqueue response header to 'get'. This is required to
    #   use the interface defined by 'handle_ajax'
    get.update({'queuekey': header['lms_key']})

    # We go through the "AJAX" path
    #   So far, the only dispatch from xqueue will be 'score_update'
    try:
        ajax_return = instance.handle_ajax(dispatch, get)  # Can ignore the "ajax" return in 'xqueue_callback'
    except:
        log.exception("error processing ajax call")
        raise

    # Save state back to database
    instance_module.state = instance.get_instance_state()
    if instance.get_score():
        instance_module.grade = instance.get_score()['score']
    if instance_module.grade != oldgrade or instance_module.state != old_instance_state:
        instance_module.save()

    return HttpResponse("")


def modx_dispatch(request, dispatch=None, id=None, course_id=None):
    ''' Generic view for extensions. This is where AJAX calls go.

    Arguments:

      - request -- the django request.
      - dispatch -- the command string to pass through to the module's handle_ajax call
           (e.g. 'problem_reset').  If this string contains '?', only pass
           through the part before the first '?'.
      - id -- the module id. Used to look up the XModule instance
    '''
    # ''' (fix emacs broken parsing)

    # Check for submitted files and basic file size checks
    p = request.POST.copy()
    if request.FILES:
        for inputfile_id in request.FILES.keys():
            inputfile = request.FILES[inputfile_id]
            if inputfile.size > settings.STUDENT_FILEUPLOAD_MAX_SIZE: # Bytes
                file_too_big_msg = 'Submission aborted! Your file "%s" is too large (max size: %d MB)' %\
                                    (inputfile.name, settings.STUDENT_FILEUPLOAD_MAX_SIZE/(1000**2))
                return HttpResponse(json.dumps({'success': file_too_big_msg}))
            p[inputfile_id] = inputfile

    student_module_cache = StudentModuleCache.cache_for_descriptor_descendents(request.user, modulestore().get_item(id))
    instance = get_module(request.user, request, id, student_module_cache, course_id=course_id)
    if instance is None:
        # Either permissions just changed, or someone is trying to be clever
        # and load something they shouldn't have access to.
        log.debug("No module {0} for user {1}--access denied?".format(id, user))
        raise Http404

    instance_module = get_instance_module(request.user, instance, student_module_cache)
    shared_module = get_shared_instance_module(request.user, instance, student_module_cache)

    # Don't track state for anonymous users (who don't have student modules)
    if instance_module is not None:
        oldgrade = instance_module.grade
        old_instance_state = instance_module.state
        old_shared_state = shared_module.state if shared_module is not None else None

    # Let the module handle the AJAX
    try:
        ajax_return = instance.handle_ajax(dispatch, p)
    except NotFoundError:
        log.exception("Module indicating to user that request doesn't exist")
        raise Http404
    except:
        log.exception("error processing ajax call")
        raise

    # Save the state back to the database
    # Don't track state for anonymous users (who don't have student modules)
    if instance_module is not None:
        instance_module.state = instance.get_instance_state()
        if instance.get_score():
            instance_module.grade = instance.get_score()['score']
        if instance_module.grade != oldgrade or instance_module.state != old_instance_state:
            instance_module.save()

    if shared_module is not None:
        shared_module.state = instance.get_shared_state()
        if shared_module.state != old_shared_state:
            shared_module.save()

    # Return whatever the module wanted to return to the client/caller
    return HttpResponse(ajax_return)<|MERGE_RESOLUTION|>--- conflicted
+++ resolved
@@ -174,13 +174,8 @@
             shared_module = student_module_cache.lookup(descriptor.category,
                                                         shared_state_key)
 
-<<<<<<< HEAD
-
-
-    instance_state = instance_module.state if instance_module is not None else '{}'
-=======
+
     instance_state = instance_module.state if instance_module is not None else None
->>>>>>> be1607b9
     shared_state = shared_module.state if shared_module is not None else None
 
     # Setup system context for module instance
