// lms - views - support
// These styles are included on admin pages used by the support team.
// ===================================================================

.certificates-search, .enrollment-search {
<<<<<<< HEAD
  margin: 40px 0;
  input[name="query"] {
    width: 350px;
  }
  .certificates-form {
    max-width: 850px;
    margin: 0 auto;
  }
=======
    margin: 40px 0;

    input[name="query"] {
        width: 476px;
    }
>>>>>>> bc121bfb
}


.certificates-results {
    table {
        margin: 0 auto;
    }

    th {
        text-align: center;
        text-decoration: underline;
    }

    th, td {
        padding: 10px 10px;
        vertical-align: middle;
    }
}

.btn-cert-regenerate {
    font-size: 12px;
}

<<<<<<< HEAD
.btn-cert-generate {
    font-size: 12px;
}

=======
>>>>>>> bc121bfb
.enrollment-modal-wrapper.is-shown {
  position: fixed;
  top: 0;
  right: 0;
  bottom: 0;
  left: 0;
  z-index: 2;

  .enrollment-modal {
    width: 600px;
    position: relative;
    margin: 10% auto;
    padding: $baseline;
    border: 4px solid $gray;
    border-radius: 4px;
    background-color: $white;

    .enrollment-change-title {
      @extend %t-title6;
      @extend %t-strong;
      @include text-align(left);
      margin-bottom: 0;
      text-transform: none;
    }

    .enrollment-change-field {
      margin: 0;
      padding: ($baseline/4) 0;
      border-bottom: 1px solid $gray-l1;

      p, label, select, input {
        @extend %t-copy-sub1;
        display: inline;
        font-style: normal;
      }
    }

    .enrollment-change-errors {
      @extend %t-copy-sub1;
      @extend %t-light;
      color: $red;
    }

    .enrollment-info {
      padding: 0;
      margin: 0;
      list-style: none;
    }

    .enrollment-change-submit, .enrollment-change-cancel {
      @extend %t-action4;
      margin: ($baseline/4) auto;
      text-transform: none;
      background-image: none;
      border: none;
      box-shadow: none;
      text-shadow: none;
    }

    .enrollment-change-cancel {
      background-color: $gray-l3;
    }
  }
}

.enrollment-modal-wrapper.is-hidden {
  display: none;
}

.enrollment-results {
  @extend %t-copy-sub2;

  .enrollment-table {
    display: inline-block;
  }

  th {
    @extend %t-title7;
  }

  .change-enrollment-btn, .change-enrollment-btn:hover {
    @extend %t-action4;
    margin: ($baseline/4) auto;
    padding: ($baseline/4) 1px;
    letter-spacing: normal;
    text-transform: none;
    background-image: none;
    border: none;
    box-shadow: none;
    text-shadow: none;
  }
}<|MERGE_RESOLUTION|>--- conflicted
+++ resolved
@@ -3,22 +3,16 @@
 // ===================================================================
 
 .certificates-search, .enrollment-search {
-<<<<<<< HEAD
+  
   margin: 40px 0;
   input[name="query"] {
     width: 350px;
   }
+
   .certificates-form {
     max-width: 850px;
     margin: 0 auto;
   }
-=======
-    margin: 40px 0;
-
-    input[name="query"] {
-        width: 476px;
-    }
->>>>>>> bc121bfb
 }
 
 
@@ -42,13 +36,10 @@
     font-size: 12px;
 }
 
-<<<<<<< HEAD
 .btn-cert-generate {
     font-size: 12px;
 }
 
-=======
->>>>>>> bc121bfb
 .enrollment-modal-wrapper.is-shown {
   position: fixed;
   top: 0;
