--- conflicted
+++ resolved
@@ -21,15 +21,7 @@
       <article class="subsection-body window" data-id="${subsection.location}">
         <div class="subsection-name-input">
           <label>Display Name:</label>
-<<<<<<< HEAD
           <input type="text" value="${subsection.lms.display_name}" class="subsection-display-name-input" data-metadata-name="display_name"/>
-        </div>
-        <div>
-          <label>Format:</label>
-          <input type="text" value="${subsection.lms.format}" class="unit-subtitle" data-metadata-name="format"/>
-=======
-          <input type="text" value="${subsection.display_name}" class="subsection-display-name-input" data-metadata-name="display_name"/>
->>>>>>> a6b35853
         </div>
         <div class="sortable-unit-list">
           <label>Units:</label>
@@ -47,7 +39,7 @@
              <a href="#" class="save-button">Save</a>
              <a href="#" class="cancel-button">Cancel</a>
              <a href="#" class="delete-icon remove-policy-data"></a>
-           </li>       
+           </li>
     </div>
 
     <div class="sidebar">
@@ -62,7 +54,7 @@
                 parent_start_date = datetime.fromtimestamp(mktime(parent_item.lms.start)) if parent_item.lms.start is not None else None
             %>
           <input type="text" id="start_date" name="start_date" value="${start_date.strftime('%m/%d/%Y') if start_date is not None else ''}" placeholder="MM/DD/YYYY" class="date" size='15' autocomplete="off"/>
-          <input type="text" id="start_time" name="start_time" value="${start_date.strftime('%H:%M') if start_date is not None else ''}" placeholder="HH:MM" class="time" size='10' autocomplete="off"/> 
+          <input type="text" id="start_time" name="start_time" value="${start_date.strftime('%H:%M') if start_date is not None else ''}" placeholder="HH:MM" class="time" size='10' autocomplete="off"/>
         </div>
         % if subsection.lms.start != parent_item.lms.start and subsection.lms.start:
             % if parent_start_date is None:
@@ -73,13 +65,13 @@
             <a href="#" class="sync-date no-spinner">Sync to ${parent_item.lms.display_name}.</a></p>
         % endif
       </div>
-    
+
     <div class="row gradable">
       <label>Graded as:</label>
-      
+
     <div class="gradable-status" data-initial-status="${subsection.lms.format if subsection.lms.format is None else 'Not Graded'}">
     </div>
-    
+
     <div class="due-date-input row">
       <label>Due date:</label>
       <a href="#" class="set-date">Set a due date</a>
@@ -89,7 +81,7 @@
               # due date uses it own formatting for stringifying the date. As with capa_module.py, there's a utility module available for us to use
              due_date = dateutil.parser.parse(subsection.lms.due) if subsection.lms.due is not None else None
           %>
-          <input type="text" id="due_date" name="due_date" value="${due_date.strftime('%m/%d/%Y') if due_date is not None else ''}" placeholder="MM/DD/YYYY" class="date" size='15' autocomplete="off"/> 
+          <input type="text" id="due_date" name="due_date" value="${due_date.strftime('%m/%d/%Y') if due_date is not None else ''}" placeholder="MM/DD/YYYY" class="date" size='15' autocomplete="off"/>
           <input type="text" id="due_time" name="due_time" value="${due_date.strftime('%H:%M') if due_date is not None else ''}" placeholder="HH:MM" class="time" size='10' autocomplete="off"/>
           <a href="#" class="remove-date">Remove due date</a>
         </p>
@@ -132,7 +124,7 @@
 	        window.graderTypes.course_location = new CMS.Models.Location('${parent_location}');
 	        window.graderTypes.reset(${course_graders|n});
 	    }
-	    
+
 	    $(".gradable-status").each(function(index, ele) {
 	        var gradeView = new CMS.Views.OverviewAssignmentGrader({
 	            el : ele,
