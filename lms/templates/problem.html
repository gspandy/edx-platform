--- conflicted
+++ resolved
@@ -11,7 +11,6 @@
 
 <div class="problem-progress"></div>
 
-<<<<<<< HEAD
 % if problem_is_timed:
   <div class="time_limit">
     <p>
@@ -26,10 +25,7 @@
   </div>
 % endif
 
-<div class="problem">
-=======
 <div class="problem" role="application">
->>>>>>> 487b7782
   ${ problem['html'] }
 
   <div class="action">
